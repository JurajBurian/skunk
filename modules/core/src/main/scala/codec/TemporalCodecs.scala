// Copyright (c) 2018 by Rob Norris
// This software is licensed under the MIT License (MIT).
// For more information see LICENSE or https://opensource.org/licenses/MIT

package skunk
package codec

import cats.implicits._
import java.time.format.DateTimeFormatter
import java.time.format.DateTimeParseException
import java.time.LocalDate
import java.time.LocalDateTime
import java.time.LocalTime
import java.time.OffsetDateTime
import java.time.OffsetTime
<<<<<<< HEAD
import java.time.temporal.TemporalAccessor

=======
import java.time.temporal.ChronoField._
>>>>>>> 4221654f
import skunk.data.Type
import java.time.temporal.TemporalAccessor
import java.time.format.DateTimeFormatterBuilder
import java.time.Duration

trait TemporalCodecs {

<<<<<<< HEAD
  private def temporal[A <: TemporalAccessor](format: String, parse: (String, DateTimeFormatter) => A, tpe: Type): Codec[A] = {
    val fmt = DateTimeFormatter.ofPattern(format)
    Codec.simple(
      a => fmt.format(a),
      s => Either.catchOnly[DateTimeParseException](parse(s, fmt)).leftMap(_.toString),
=======
  private def temporal[A <: TemporalAccessor](formatter: DateTimeFormatter, parse: (String, DateTimeFormatter) => A, tpe: Type): Codec[A] =
    Codec.simple(
      a => formatter.format(a),
      s => Either.catchOnly[DateTimeParseException](parse(s, formatter)).leftMap(_.toString),
>>>>>>> 4221654f
      tpe
    )

  private def timeFormatter(precision: Int): DateTimeFormatter = {
    val requiredPart = new DateTimeFormatterBuilder()
      .appendValue(HOUR_OF_DAY, 2)
      .appendLiteral(':')
      .appendValue(MINUTE_OF_HOUR, 2)
      .appendLiteral(':')
      .appendValue(SECOND_OF_MINUTE, 2)

    if(precision > 0) {
      requiredPart.optionalStart()
        .appendFraction(NANO_OF_SECOND, 0, precision, true)
        .optionalEnd()
        .toFormatter()
    } else {
      requiredPart.toFormatter()  
    }  
  }

  // Postgres does not understand dates with minus sign at the beggining
  // Instead we need to create custom formatters and append BC/AD after the date
  private val localDateFormatterWithoutEra =
    new DateTimeFormatterBuilder()
      .appendValue(YEAR_OF_ERA)
      .appendLiteral('-')
      .appendValue(MONTH_OF_YEAR, 2)
      .appendLiteral('-')
      .appendValue(DAY_OF_MONTH, 2)
      .toFormatter()

  private val eraFormatter = DateTimeFormatter.ofPattern(" G")

  private val localDateFormatter =
    new DateTimeFormatterBuilder()
      .append(localDateFormatterWithoutEra)
      .appendOptional(eraFormatter)
      .toFormatter

  private def localDateTimeFormatter(precision: Int) =
    new DateTimeFormatterBuilder()
      .append(localDateFormatterWithoutEra)
      .appendLiteral(' ')
      .append(timeFormatter(precision))
      .appendOptional(eraFormatter)
      .toFormatter()

  // If the offset is only hours, postgres will return time like this: "12:40:50+13"
  // We need to provide a custom offset format to parse this with DateTimeFormatter
  private def offsetTimeFormatter(precision: Int) =
    new DateTimeFormatterBuilder()
      .append(timeFormatter(precision))
      .appendOffset("+HH:mm", "")
      .toFormatter

  private def offsetDateTimeFormatter(precision: Int) =
    new DateTimeFormatterBuilder()
      .append(localDateFormatterWithoutEra)
      .appendLiteral(' ')
      .append(timeFormatter(precision))
      .appendOffset("+HH:mm", "")
      .appendOptional(eraFormatter)
      .toFormatter

  val date: Codec[LocalDate] =
    temporal(localDateFormatter, LocalDate.parse, Type.date)

  val time: Codec[LocalTime] =
    temporal(timeFormatter(6), LocalTime.parse, Type.time)

  def time(precision: Int): Codec[LocalTime] =
    if (precision >= 0 && precision <= 6) {
      temporal(timeFormatter(precision), LocalTime.parse, Type.time(precision))
    } else {
      throw new IllegalArgumentException(s"time($precision): invalid precision, expected 0-6")
    }

  val timetz: Codec[OffsetTime] =
    temporal(offsetTimeFormatter(6), OffsetTime.parse, Type.timetz)

  def timetz(precision: Int): Codec[OffsetTime] =
    if(precision >= 0 && precision <= 6) {
      temporal(offsetTimeFormatter(precision), OffsetTime.parse, Type.timetz(precision))
    } else {
      throw new IllegalArgumentException(s"timetz($precision): invalid precision, expected 0-6")
    }

  val timestamp: Codec[LocalDateTime] =
    temporal(localDateTimeFormatter(6), LocalDateTime.parse, Type.timestamp)

  def timestamp(precision: Int): Codec[LocalDateTime] =
    if(precision >= 0 && precision <= 6) {
      temporal(localDateTimeFormatter(precision), LocalDateTime.parse, Type.timestamp(precision))
    } else {
      throw new IllegalArgumentException(s"timestamp($precision): invalid precision, expected 0-6")
    }
    
  val timestamptz: Codec[OffsetDateTime] =
    temporal(offsetDateTimeFormatter(6), OffsetDateTime.parse, Type.timestamptz)

  def timestamptz(precision: Int): Codec[OffsetDateTime] =
    if(precision >= 0 && precision <= 6) {
      temporal(offsetDateTimeFormatter(precision), OffsetDateTime.parse, Type.timestamptz(precision))
    } else {
      throw new IllegalArgumentException(s"timestampz($precision): invalid precision, expected 0-6")
    }

  private def intervalCodec(tpe: Type): Codec[Duration] = Codec.simple(
    duration => duration.toString,
    str => Either.catchOnly[DateTimeParseException](Duration.parse(str)).leftMap(_.toString),
    tpe
  )

  val interval: Codec[Duration] = intervalCodec(Type.interval)

  def interval(precision: Int): Codec[Duration] = 
    if(precision >= 0 && precision <= 6) 
      intervalCodec(Type.interval(precision))
    else
      throw new IllegalArgumentException(s"interval($precision): invalid precision, expected 0-6")

}

object temporal extends TemporalCodecs<|MERGE_RESOLUTION|>--- conflicted
+++ resolved
@@ -13,12 +13,7 @@
 import java.time.LocalTime
 import java.time.OffsetDateTime
 import java.time.OffsetTime
-<<<<<<< HEAD
-import java.time.temporal.TemporalAccessor
-
-=======
 import java.time.temporal.ChronoField._
->>>>>>> 4221654f
 import skunk.data.Type
 import java.time.temporal.TemporalAccessor
 import java.time.format.DateTimeFormatterBuilder
@@ -26,18 +21,10 @@
 
 trait TemporalCodecs {
 
-<<<<<<< HEAD
-  private def temporal[A <: TemporalAccessor](format: String, parse: (String, DateTimeFormatter) => A, tpe: Type): Codec[A] = {
-    val fmt = DateTimeFormatter.ofPattern(format)
-    Codec.simple(
-      a => fmt.format(a),
-      s => Either.catchOnly[DateTimeParseException](parse(s, fmt)).leftMap(_.toString),
-=======
   private def temporal[A <: TemporalAccessor](formatter: DateTimeFormatter, parse: (String, DateTimeFormatter) => A, tpe: Type): Codec[A] =
     Codec.simple(
       a => formatter.format(a),
       s => Either.catchOnly[DateTimeParseException](parse(s, formatter)).leftMap(_.toString),
->>>>>>> 4221654f
       tpe
     )
 
@@ -55,8 +42,8 @@
         .optionalEnd()
         .toFormatter()
     } else {
-      requiredPart.toFormatter()  
-    }  
+      requiredPart.toFormatter()
+    }
   }
 
   // Postgres does not understand dates with minus sign at the beggining
@@ -135,7 +122,7 @@
     } else {
       throw new IllegalArgumentException(s"timestamp($precision): invalid precision, expected 0-6")
     }
-    
+
   val timestamptz: Codec[OffsetDateTime] =
     temporal(offsetDateTimeFormatter(6), OffsetDateTime.parse, Type.timestamptz)
 
@@ -154,8 +141,8 @@
 
   val interval: Codec[Duration] = intervalCodec(Type.interval)
 
-  def interval(precision: Int): Codec[Duration] = 
-    if(precision >= 0 && precision <= 6) 
+  def interval(precision: Int): Codec[Duration] =
+    if(precision >= 0 && precision <= 6)
       intervalCodec(Type.interval(precision))
     else
       throw new IllegalArgumentException(s"interval($precision): invalid precision, expected 0-6")
