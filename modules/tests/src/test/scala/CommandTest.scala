--- conflicted
+++ resolved
@@ -92,9 +92,6 @@
     } yield "ok"
   }
 
-<<<<<<< HEAD
-  sessionTest("insert, update and delete record") { s =>
-=======
   sessionTest("create and drop schema") { s =>
     for {
       c <- s.execute(createSchema)
@@ -105,8 +102,7 @@
     } yield "ok"
   }
 
-  sessionTest("insert and delete record") { s =>
->>>>>>> c0eb9d51
+  sessionTest("insert, update and delete record") { s =>
     for {
       c <- s.prepare(insertCity).use(_.execute(Garin))
       _ <- assert("completion",  c == Completion.Insert(1))
