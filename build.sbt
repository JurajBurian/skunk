--- conflicted
+++ resolved
@@ -124,17 +124,10 @@
     libraryDependencies ++= Seq(
       "org.tpolecat"  %% "natchez-honeycomb"   % "0.0.10",
       "org.tpolecat"  %% "natchez-jaeger"      % "0.0.10",
-<<<<<<< HEAD
-      "org.http4s"    %% "http4s-dsl"          % "0.21.0-RC3",
-      "org.http4s"    %% "http4s-blaze-server" % "0.21.0-RC3",
-      "org.http4s"    %% "http4s-circe"        % "0.21.0-RC3",
-      "io.circe"      %% "circe-generic"       % "0.13.0",
-=======
       "org.http4s"    %% "http4s-dsl"          % "0.21.0",
       "org.http4s"    %% "http4s-blaze-server" % "0.21.0",
       "org.http4s"    %% "http4s-circe"        % "0.21.0",
       "io.circe"      %% "circe-generic"       % "0.12.3",
->>>>>>> fa13e5f2
     )
   )
 
