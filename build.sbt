--- conflicted
+++ resolved
@@ -73,13 +73,8 @@
     description := "Tagless, non-blocking data access library for Postgres.",
     resolvers   +=  "Sonatype OSS Snapshots" at "https://oss.sonatype.org/content/repositories/snapshots",
     libraryDependencies ++= Seq(
-<<<<<<< HEAD
-      "org.typelevel" %% "cats-core"    % "2.1.1",
+      "org.typelevel" %% "cats-core"    % "2.2.0",
       "org.typelevel" %% "cats-effect"  % "2.2.0",
-=======
-      "org.typelevel" %% "cats-core"    % "2.2.0",
-      "org.typelevel" %% "cats-effect"  % "2.1.4",
->>>>>>> 4a481261
       "co.fs2"        %% "fs2-core"     % fs2Version,
       "co.fs2"        %% "fs2-io"       % fs2Version,
       "org.scodec"    %% "scodec-core"  % "1.11.7",
